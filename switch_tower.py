import math

from gcode import GCode, E, S, W, N, NE, NW, SE, SW, TYPE_CARTESIAN, TYPE_DELTA
from settings import Settings

import utils

gcode = GCode()

AUTO = "Automatic"
LEFT = "Left"
RIGHT = "Right"
TOP = "Top"
BOTTOM = "Bottom"
TOWER_POSITIONS = [AUTO, LEFT, RIGHT, TOP, BOTTOM]

LINES = [0, 1, 2, 3, 4, 5, 6, 7, 8, 9, 10, 11, 12, 13, 14, 15]


class SwitchTower:

    def __init__(self, logger, settings: Settings, max_slots):
        """
        Filament switch tower functionality
        :param logger: Logger object
        :param settings: settings object
        :param max_slots: maximum number of tower slots
        """

        # localize
        self.E = E
        self.S = S
        self.W = W
        self.N = N
        self.NE = NE
        self.NW = NW
        self.SW = SW
        self.SE = SE

        self.settings = settings
        self.log = logger
        self.max_slots = max_slots

        self.slot = 0
        self.slots = {}
<<<<<<< HEAD
=======
        for i in range(self.max_slots):
            self.slots[i] = {}
            self.slots[i]['last_z'] = self.settings.z_offset
            self.slots[i]['flipflop_purge'] = False
            self.slots[i]['flipflop_infill'] = False
>>>>>>> 0fcef2b6

        self.width = self.settings.get_hw_config_float_value("prepurge.sweep.length")
        pre_purge_lines = self.settings.get_hw_config_float_value("prepurge.sweep.count")

        self.pre_purge_height = pre_purge_lines * self.settings.get_hw_config_float_value("prepurge.sweep.gap")

        # post purge line config
        self.purge_line_length = self.width - 1

        self.purge_line_width = 0.6

        self.height = self.pre_purge_height + self.settings.purge_lines * self.purge_line_width * 2 + 0.2

        self.wall_width = self.width + 1.4
        self.wall_height = self.height + 1.0

        self.raft_done = False
        self.raft_width = self.width + 4.0
        self.raft_height = self.wall_height * self.max_slots + 1.5
        self.raft_layer_height = 0.2
        self.angle = 0

        self.start_pos_x = None
        self.start_pos_y = None

        self.raft_pos_x = None
        self.raft_pos_y = None

        # offset from model
        self.tower_offset = 5.0

        # total values in terms of space taken
        self.total_height = self.raft_height + self.tower_offset
        self.total_width = self.raft_width + 3
        self.extra_width = self.total_width - self.width

        # build volume mid points, populated in find tower-fuction
        self.x_mid = None
        self.y_mid = None

        # amount of room for difference between tower height and model height
        self.z_slack_max = 1.2

        self.temperatures = {}
        self.warnings_shown = False

    def initialize_slots(self):
        """
        Initialize tower slot data
        :return:
        """
        for i in range(self.max_slots):
            self.slots[i] = {}
            self.slots[i]['last_z'] = self.z_offset
            self.slots[i]['horizontal_dir'] = self.E
            self.slots[i]['vertical_dir'] = self.N
            self.slots[i]['flipflop_infill'] = False

    def rotate_tower(self, direction):
        """
        Rotates coordinate system by given angle
        :param direction: angle (counter clockwise from East)
        :return:
        """
        self.E += direction
        self.S += direction
        self.W += direction
        self.N += direction
        self.NE += direction
        self.NW += direction
        self.SE += direction
        self.SW += direction

    def _cartesian_position(self, x_max, x_min, y_max, y_min):
        """
        Find position for purge tower using cartesian limits
        :param x_max: print objects x max
        :param x_min: print objects x min
        :param y_max: print objects y max
        :param y_min: print objects y min
        :return:
        """
        # expect origin offset to be positive always
        bed_x_max = self.settings.stroke_x - self.settings.origin_offset_x
        bed_y_max = self.settings.stroke_y - self.settings.origin_offset_y

        bed_x_min = -self.settings.origin_offset_x
        bed_y_min = -self.settings.origin_offset_y

        # find a place that can accommodate the tower height
        if self.settings.tower_position == AUTO:
            positions = [TOP, RIGHT, BOTTOM, LEFT]
        else:
            positions = [self.settings.tower_position]

        for position in positions:
            # generate tower start positions and adjust tower position if it is out of the bed
            if position == LEFT:
                self.start_pos_x = x_min - self.tower_offset
                self.start_pos_y = self.y_mid - self.width / 2

                if self.start_pos_y < bed_y_min + 4:
                    self.start_pos_y = bed_y_min + 4

                elif self.start_pos_y > bed_y_max - self.total_width:
                    self.start_pos_y = bed_y_max - self.total_width

                if self.start_pos_x > bed_x_min + self.total_height:
                    self.rotate_tower(90)
                    return position

            elif position == RIGHT:
                self.start_pos_x = x_max + self.tower_offset
                self.start_pos_y = self.y_mid + self.width / 2

                if self.start_pos_y < bed_y_min + self.total_width:
                    self.start_pos_y = bed_y_min + self.total_width

                elif self.start_pos_y > bed_y_max - 4:
                    self.start_pos_y = bed_y_max - 4

                if self.start_pos_x < bed_x_max - self.total_height:
                    self.rotate_tower(270)
                    return position

            elif position == TOP:
                self.start_pos_x = self.x_mid - self.width / 2
                self.start_pos_y = y_max + self.tower_offset

                if self.start_pos_x < bed_x_min + 4:
                    self.start_pos_x = bed_x_min + 4

                elif self.start_pos_x > bed_x_max - self.total_width:
                    self.start_pos_x = bed_x_max - self.total_width

                if self.start_pos_y < bed_x_max - self.total_height:
                    self.rotate_tower(0)
                    return position

            elif position == BOTTOM:
                self.start_pos_x = self.x_mid + self.width / 2
                self.start_pos_y = y_min - self.tower_offset

                if self.start_pos_x < bed_x_min + self.total_width:
                    self.start_pos_x = bed_x_min + self.total_width

                elif self.start_pos_x > bed_x_max - 4:
                    self.start_pos_x = bed_x_max - 4

                if self.start_pos_y > bed_y_min + self.total_height:
                    self.rotate_tower(180)
                    return position

        if self.settings.tower_position == AUTO:
            raise ValueError("Not enough space for the tower inside the bed!")
        raise ValueError("Not enough room for tower using selected position %s" % self.settings.tower_position)

    def _delta_position(self, x_max, x_min, y_max, y_min):
        """
        Find position for purge tower using delta limits
        :param x_max: print objects x max
        :param x_min: print objects x min
        :param y_max: print objects y max
        :param y_min: print objects y min
        :return:
        """

        # assume that bed is round and origin is at the center
        bed_r = self.settings.stroke_x/2

        def check_coordinate(x, y):
            angle = math.atan(y / x)
            length = y / math.sin(angle)
            return abs(length) < bed_r

        # find a place that can accommodate the tower height
        if self.settings.tower_position == AUTO:
            positions = [TOP, RIGHT, BOTTOM, LEFT]
        else:
            positions = [self.settings.tower_position]

        for position in positions:

            # generate tower start positions and adjust tower position if it is out of the bed
            if position == TOP:
                # top
                y = y_max + self.total_height
                x1 = self.x_mid - self.total_width/2
                x2 = self.x_mid + self.total_width/2

                if check_coordinate(x1, y) and check_coordinate(x2, y):
                    self.start_pos_y = y_max + self.tower_offset
                    self.start_pos_x = x1 + self.extra_width/2
                    return position

                # x3 = -self.total_width/2
                # x4 = self.total_width/2
                # if check_coordinate(x3, y) and check_coordinate(x4, y):
                #     self.start_pos_y = y_max + self.tower_offset
                #     self.start_pos_x = x3 + self.extra_width/2
                #     return position

            elif position == RIGHT:
                x = x_max + self.total_height
                y1 = self.y_mid + self.total_width/2
                y2 = self.y_mid - self.total_width/2
                if check_coordinate(x, y1) and check_coordinate(x, y2):
                    self.start_pos_y = y1 - self.extra_width/2
                    self.start_pos_x = x_max + self.tower_offset
                    self.rotate_tower(270)
                    return position

                # y3 = self.total_width/2
                # y4 = -self.total_width/2
                # if check_coordinate(x, y3) and check_coordinate(x, y4):
                #     self.start_pos_y = y3 - self.extra_width/2
                #     self.start_pos_x = x_max + self.tower_offset
                #     self.rotate_tower(270)
                #     return position

            elif position == BOTTOM:
                y = y_min - self.total_height
                x1 = self.x_mid - self.total_width / 2
                x2 = self.x_mid + self.total_width / 2
                if check_coordinate(x1, y) and check_coordinate(x2, y):
                    self.start_pos_y = y_min - self.tower_offset
                    self.start_pos_x = x2 - self.extra_width/2
                    self.rotate_tower(180)
                    return position

                # x3 = -self.total_width / 2
                # x4 = self.total_width / 2
                # if check_coordinate(x3, y) and check_coordinate(x4, y):
                #     self.start_pos_y = y_min - self.tower_offset
                #     self.start_pos_x = x4 - self.extra_width/2
                #     self.rotate_tower(180)
                #     return position

            elif position == LEFT:
                x = x_min - self.total_height
                y1 = self.y_mid - self.total_width / 2
                y2 = self.y_mid = self.total_width / 2
                if check_coordinate(x, y1) and check_coordinate(x, y2):
                    self.start_pos_y = y1 + self.extra_width/2
                    self.start_pos_x = x_min - self.tower_offset
                    self.rotate_tower(90)
                    return position

                # y3 = -self.total_width / 2
                # y4 = self.total_width / 2
                # if check_coordinate(x, y3) and check_coordinate(x, y4):
                #     self.start_pos_y = y3 + self.extra_width/2
                #     self.start_pos_x = x_min - self.tower_offset
                #     self.rotate_tower(90)
                #     return position

        if self.settings.tower_position == AUTO:
            raise ValueError("Not enough space for the tower inside the bed!")
        raise ValueError("Not enough room for tower using selected position %s" % self.settings.tower_position)

    def find_tower_position(self, x_max, x_min, y_max, y_min):
        """
        Find position for purge tower
        :param x_max: print objects x max
        :param x_min: print objects x min
        :param y_max: print objects y max
        :param y_min: print objects y min
        :param machine_type: printer type; 0 = cartesian, 1 = delta
        :param stroke_x: bed width
        :param stroke_y: bed height
        :param origin_offset_x: origin x offset
        :param origin_offset_y: origin y offset
        :return:
        """

        self.x_mid = (x_max + x_min) / 2
        self.y_mid = (y_max + y_min) / 2

        #print("maxes", x_max, y_max)
        #print("mids", self.x_mid, self.y_mid)

        if self.settings.machine_type == TYPE_CARTESIAN:
            position = self._cartesian_position(x_max, x_min, y_max, y_min)
        else:
            position = self._delta_position(x_max, x_min, y_max, y_min)

        self.log.info("Tower start coordinate: X%.3f, Y%.3f, position %s" %(self.start_pos_x, self.start_pos_y, position))

        # get raft position
        x, y = gcode.get_coordinates_by_offsets(self.E, self.start_pos_x, self.start_pos_y, -2, -1.2)
        self.raft_pos_x = x
        self.raft_pos_y = y

        # init slots after tower rotation is done
        self.initialize_slots()

    def generate_purge_speeds(self, min_speed):
        """
        Initialize a list for purge speeds
        :param min_speed: minimum speed for last lines
        :return: list of print speeds
        """
        speed = min_speed
        min_speed_lines = 2
        purge_speeds = []
        for i in range(self.settings.purge_lines):
            if i >= min_speed_lines:
                speed = self.settings.default_speed
            purge_speeds.insert(0, speed)
        return purge_speeds

    def get_pre_switch_gcode(self, extruder, new_temp, tool):
        """
        Generates pre tool switch g-code
        :param extruder: active extruder
        :param flip: flip
        :param new_temp: new temperature value
        :param tool:
        :return:
        """
        feed_rate = self.settings.get_hw_config_float_value("prepurge.sweep.extrusion.length") / self.width

        sweep_speed = self.settings.get_hw_config_float_value("prepurge.sweep.speed")
        sweep_gap = self.settings.get_hw_config_float_value("prepurge.sweep.gap")
        sweep_gap_speed = self.settings.get_hw_config_float_value("prepurge.sweep.gap.speed")

        horizontal_dir = self.slots[self.slot]['horizontal_dir']
        vertical_dir = self.slots[self.slot]['vertical_dir']

        for _ in range(self.settings.get_hw_config_int_value("prepurge.sweep.count")):
            yield gcode.gen_direction_move(horizontal_dir, self.width, sweep_speed, extruder, feed_rate=feed_rate), b" purge trail"
            yield gcode.gen_direction_move(vertical_dir, sweep_gap, sweep_gap_speed), b" Y shift"
            horizontal_dir = gcode.opposite_dir(horizontal_dir)

        self.slots[self.slot]['horizontal_dir'] = horizontal_dir
        
        if new_temp:
            yield (gcode.gen_temperature_nowait_tool(new_temp, tool), b" change nozzle temp")

        i = 0
        while True:
            try:
                rr_len = self.settings.get_hw_config_float_value("rapid.retract.initial[{}].length".format(i))
                rr_speed = self.settings.get_hw_config_float_value("rapid.retract.initial[{}].speed".format(i))
                yield gcode.gen_extruder_move(-rr_len, rr_speed), b" rapid retract"
                i += 1
            except TypeError:
                if i == 0 and not self.warnings_shown:
                    self.log.warning("No rapid.retract.initial[N].length or .speed found. Please check the HW-config")
                break

        pause = self.settings.get_hw_config_float_value("rapid.retract.pause")
        if pause:
            yield "G4 P{}".format(pause).encode(), b" cooling period"

        i = 0
        while True:
            try:
                rr_long_len = self.settings.get_hw_config_float_value("rapid.retract.long[{}].length".format(i))
                rr_long_speed = self.settings.get_hw_config_float_value("rapid.retract.long[{}].speed".format(i))
                yield gcode.gen_extruder_move(-rr_long_len, rr_long_speed), b" long retract"
                i += 1
            except TypeError:
                if i == 0 and not self.warnings_shown:
                    self.log.warning("No rapid.retract.long[N].length or .speed found. Please check the HW-config")
                break
                
        #Cooling movements, as seen in Slic3r gcode, need to override length values from extruder, modified in gcode.py 
        i = 0
        while True:
            try:
                rr_cool_len = self.settings.get_hw_config_float_value("rapid.retract.cool[{}].length".format(i))
                rr_cool_speed = self.settings.get_hw_config_float_value("rapid.retract.cool[{}].speed".format(i))
                yield gcode.gen_direction_move(horizontal_dir, self.width, rr_cool_speed, extruder, e_length=rr_cool_len), b" cooling"
                horizontal_dir = gcode.opposite_dir(horizontal_dir)
                i += 1
            except TypeError:
                if i == 0 and not self.warnings_shown:
                    self.log.warning("No cooling steps. That's OK.")
                break
                
    def get_post_switch_gcode(self, extruder, new_temp):
        # should we move head while feeding?
        feedtrail = self.settings.get_hw_config_value("feed.trail")
        # feed new filament
        values = []
        i = 0
        if feedtrail:
            horizontal_dir = self.slots[self.slot]['horizontal_dir']
            while True:
                try:
                    feed_len = self.settings.get_hw_config_float_value("feed[{}].length".format(i))
                    feed_speed = self.settings.get_hw_config_float_value("feed[{}].speed".format(i))
                    yield gcode.gen_direction_move(horizontal_dir, self.width, feed_speed, extruder, e_length=feed_len), b" prime move"
                    horizontal_dir = gcode.opposite_dir(horizontal_dir)
                    i += 1
                except TypeError:
                    if i == 0 and not self.warnings_shown:
                        self.log.warning("No prime move steps. That's OK.")
                    break
        else:            
            while True:
                try:
                    feed_len = self.settings.get_hw_config_float_value("feed[{}].length".format(i))
                    feed_speed = self.settings.get_hw_config_float_value("feed[{}].speed".format(i))
                    values.append((feed_len, feed_speed))
                    i += 1
                except TypeError:
                    if i == 0 and not self.warnings_shown:
                        self.log.warning("No feed[N].length or .speed found. Please check the HW-config")
                    break

            # temperature change handling
            if new_temp:
                last_val = values[-1]
                values[-1] = (last_val[0] - 5, last_val[1])
                for feed_len, feed_speed in values:
                    yield gcode.gen_extruder_move(feed_len, feed_speed), b" feed"
                # stop 5mm before feed end to wait proper temp
                yield (gcode.gen_temperature_wait_tool(new_temp, extruder.temperature_nr), b" change nozzle temp, wait")
                yield gcode.gen_extruder_move(5, last_val[1]), b" 25mm/s feed"
            else:
                for feed_len, feed_speed in values:
                    yield gcode.gen_extruder_move(feed_len, feed_speed), b" feed"
        
        # prime trail
        prime_feed_rate = self.settings.get_hw_config_float_value("prime.trail.extrusion.length") / self.width
        prime_trail_speed = self.settings.get_hw_config_float_value("prime.trail.speed")
        yield gcode.gen_direction_move(self.slots[self.slot]['horizontal_dir'],
                                       self.width,
                                       prime_trail_speed,
                                       extruder,
                                       feed_rate=prime_feed_rate), b" prime trail"

        #if self.settings.get_hw_config_float_value("prepurge.sweep.count") % 2 == 0.0:
        #    print("kee")
        #    yield gcode.gen_direction_move(self.slots[self.slot]['horizontal_dir'], 0.6, self.settings.travel_xy_speed), b" purge position"

        self.slots[self.slot]['horizontal_dir'] = gcode.opposite_dir(self.slots[self.slot]['horizontal_dir'])

        # no need to show the warnings again
        self.warnings_shown = True

    def get_raft_lines(self, first_layer, extruder, retract):
        """
        G-code lines for the raft
        :param first layer: first layer
        :param extruder: first extruder object
        :param retract: to retract or not
        :return: list of cmd, comment tuples
        """
        yield None, b" TOWER RAFT START"

        self.raft_layer_height = first_layer.height
        feed_multi = (self.raft_layer_height / 0.2) * (self.settings.raft_multi/100)

        if extruder.z_hop:
            z_hop = self.raft_layer_height + extruder.z_hop + self.settings.z_offset
            yield gcode.gen_z_move(z_hop, self.settings.travel_z_speed), b" z-hop"
        else:
            yield gcode.gen_z_move(self.raft_layer_height + 5, self.settings.travel_z_speed), b" move z close"

        x, y = gcode.get_coordinates_by_offsets(self.E, self.raft_pos_x, self.raft_pos_y, -0.4, -0.4)
        yield gcode.gen_head_move(x, y, self.settings.travel_xy_speed), b" move to raft zone"
<<<<<<< HEAD
        yield ("G1 Z%.1f F%d" % (self.raft_layer_height + self.z_offset, self.settings.travel_z_speed)).encode(), b" move z close"
        yield gcode.gen_relative_positioning(), b" relative positioning"
=======
        yield ("G1 Z%.1f F%d" % (self.raft_layer_height + self.settings.z_offset, self.settings.travel_z_speed)).encode(), b" move z close"
        yield b"G91", b" relative positioning"
>>>>>>> 0fcef2b6

        feed_rate = extruder.get_feed_rate(multiplier=feed_multi)

        # box
        width = self.raft_width + 0.8
        height = self.raft_height + 0.8
        speed = self.settings.first_layer_speed
        yield gcode.gen_direction_move(self.E, width, speed, extruder, feed_rate=feed_rate), b" raft wall"
        yield gcode.gen_direction_move(self.N, height, speed, extruder, feed_rate=feed_rate), b" raft wall"
        yield gcode.gen_direction_move(self.W, width, speed, extruder, feed_rate=feed_rate), b" raft wall"
        width -= 0.4
        height -= 0.4
        yield gcode.gen_direction_move(self.S, height, speed, extruder, feed_rate=feed_rate), b" raft wall"
        yield gcode.gen_direction_move(self.E, width, speed, extruder, feed_rate=feed_rate), b" raft wall"
        height -= 0.4
        yield gcode.gen_direction_move(self.N, height, speed, extruder, feed_rate=feed_rate), b" raft wall"
        width -= 0.4
        height -= 0.4
        yield gcode.gen_direction_move(self.W, width, speed, extruder, feed_rate=feed_rate), b" raft wall"
        yield gcode.gen_direction_move(self.S, height, speed, extruder, feed_rate=feed_rate), b" raft wall"

        yield gcode.gen_direction_move(self.SE, 0.6, self.settings.travel_xy_speed), None

        feed_rate = extruder.get_feed_rate(multiplier=1.3 * feed_multi)
        speed = self.settings.first_layer_speed
        for _ in range(int(self.raft_width/2)):
            yield gcode.gen_direction_move(self.N, self.raft_height, speed, extruder, feed_rate=feed_rate), b" raft1"
            yield gcode.gen_direction_move(self.E, 1, speed), b" raft2"
            yield gcode.gen_direction_move(self.S, self.raft_height, speed, extruder, feed_rate=feed_rate), b" raft3"
            yield gcode.gen_direction_move(self.E, 1, speed), b" raft4"

        if retract:
            yield extruder.get_retract_gcode()
        yield gcode.gen_absolute_positioning(), b" absolute positioning"
        yield gcode.gen_relative_e(), b" relative E"
        yield gcode.gen_extruder_reset(), b" reset extruder position"
        yield None, b" TOWER RAFT END"

        # update slot z values
        for i in range(self.max_slots):
            self.slots[i]['last_z'] = self.slots[i]['last_z'] + self.raft_layer_height

    def _get_z_hop(self, layer, extruder):
        """
        Get g-code for z-hop
        :param layer: current layer
        :param extruder: current extruder
        :return: G-code for z-hop or None
        """
        max_z = 0
        for s in self.slots:
            if self.slots[s]['last_z'] > max_z:
                max_z = self.slots[s]['last_z']

        if layer.z > max_z:
            new_z_hop = layer.z
        else:
            new_z_hop = max_z
        if extruder.z_hop:
            new_z_hop += extruder.z_hop
        return gcode.gen_z_move(new_z_hop, self.settings.travel_z_speed), b" z-hop"

    def _get_retraction(self, e_pos, extruder):
        """
        Get g-code for retraction. Calculate needed retraction length from current e position
        :param e_pos: extruder position
        :param extruder: extruder object
        :return: retraction g-code
        """
        retraction = extruder.retract + e_pos
        self.log.debug("Retraction to add: %s. E position: %s" %(retraction, e_pos))
        if not utils.is_float_zero(retraction, 3) and retraction > 0:
            if retraction > extruder.retract:
                retraction = extruder.retract
            return ("G1 E%.4f F%.1f" % (-retraction, extruder.retract_speed)).encode(), b" tower retract"

    def _get_wall_position_gcode(self, layer, flipflop):
        """
        Retun g-code line for positioning head for wall print
        :param layer: current layer
        :param flipflop: flip or flop
        :return: g-code line
        """
        y_pos = (self.wall_height + 0.4) * self.slot
        if not flipflop:
            x, y = gcode.get_coordinates_by_offsets(self.E, self.start_pos_x, self.start_pos_y, -1.2, self.wall_height - 0.5 + y_pos)
        else:
            x, y = gcode.get_coordinates_by_offsets(self.E, self.start_pos_x, self.start_pos_y, -1.2, -0.5 + y_pos)
        #print(self.start_pos_x, self.start_pos_y, x, y)
        return gcode.gen_head_move(x, y, self.settings.travel_xy_speed), b" move to purge zone"

    def _get_wall_gcode(self, flipflop, extruder, wall_speed, feed_rate):
        """
        Return g-code for printing the purge tower walls
        :param flipflop: flip or flop
        :param extruder: extruder object
        :return: list of g-code lines
        """
        last_y = self.wall_height - 0.3
        if flipflop:
            yield gcode.gen_direction_move(self.E, self.wall_width, wall_speed, extruder, feed_rate=feed_rate), b" wall"
            yield gcode.gen_direction_move(self.N, self.wall_height, wall_speed, extruder, feed_rate=feed_rate), b" wall"
            yield gcode.gen_direction_move(self.W, self.wall_width, wall_speed, extruder, feed_rate=feed_rate), b" wall"
            yield gcode.gen_direction_move(self.S, last_y, wall_speed, extruder, feed_rate=feed_rate, last_line=True), b" wall"
        else:
            yield gcode.gen_direction_move(self.E, self.wall_width, wall_speed, extruder, feed_rate=feed_rate), b" wall"
            yield gcode.gen_direction_move(self.S, self.wall_height, wall_speed, extruder, feed_rate=feed_rate), b" wall"
            yield gcode.gen_direction_move(self.W, self.wall_width, wall_speed, extruder, feed_rate=feed_rate), b" wall"
            yield gcode.gen_direction_move(self.N, last_y, wall_speed, extruder, feed_rate=feed_rate, last_line=True), b" wall"

    def get_slot(self, layer):
        """
        Get next viable slot, based on lowest z
        :param layer: current layer
        :return: none
        """

        slot = 0
        min_z = 1000000000000
        for s in range(layer.tower_slots):
            if self.slots[s]['last_z'] < min_z:
                slot = s
                min_z = self.slots[s]['last_z']
        self.slot = slot

    def get_tower_lines(self, layer, e_pos, old_e, new_e, z_hop):
        """
        G-code for switch tower
        :param layer: current layer
        :param e_pos: extruder position
        :param old_e: old extruder
        :param new_e: new extruder
        :param z_hop: z_hop position
        :return: list of cmd, comment tuples
        """

        # add raft if not added
        if not self.raft_done:
            for line in self.get_raft_lines(layer, old_e, False):
                yield line
            self.raft_done = True
            e_pos = 0

        self.log.debug("Adding purge tower")
        yield None, b" TOWER START"

        self.get_slot(layer)

        initial_horizontal_dir = self.slots[self.slot]['horizontal_dir']

        # minimum speed
        min_speed, feed_rate = layer.get_outer_perimeter_rates()

        # handle retraction
        retraction = self._get_retraction(e_pos, old_e)
        if retraction:
            yield retraction

        # handle z-hop
        hop = self._get_z_hop(layer, old_e)
        if hop:
            yield hop

        y_pos = (self.wall_height + 0.4) * self.slot
        if self.slots[self.slot]['horizontal_dir'] == self.E:
            x, y = gcode.get_coordinates_by_offsets(self.E, self.start_pos_x, self.start_pos_y, -0.5, 0.2 + y_pos)
        else:
            x, y = gcode.get_coordinates_by_offsets(self.E, self.start_pos_x,
                                                    self.start_pos_y, self.width-0.5, -0.2 + y_pos + self.height)
        yield gcode.gen_head_move(x, y, self.settings.travel_xy_speed), b" move to purge zone"

        tower_z = 0.2 + self.slots[self.slot]['last_z']
        self.slots[self.slot]['last_z'] = tower_z
        yield gcode.gen_z_move(tower_z, self.settings.travel_z_speed), b" move z close"
        yield gcode.gen_relative_positioning(), b" relative positioning"
        yield old_e.get_prime_gcode(change=-0.1)

        new_temp = new_e.get_temperature(layer.num)
        old_temp = self.temperatures.get(old_e.tool, old_e.get_temperature(layer.num))
        self.temperatures[new_e.tool] = new_temp
        if new_temp == old_temp:
            new_temp = None

        # pre-switch purge
        for line in self.get_pre_switch_gcode(old_e, new_temp, old_e.temperature_nr):
            yield line

        yield ("T%s" % new_e.tool).encode(), b" change tool"

        # feed new filament
        if new_temp and abs(new_temp - old_temp) > 15:
            for line in self.get_post_switch_gcode(new_e, new_temp):
                yield line
        else:
            for line in self.get_post_switch_gcode(new_e, None):
                yield line

        # post-switch purge
        purge_feed_rate = new_e.get_feed_rate(multiplier=1.2)
        # switch direction depending of prepurge orientation
        purge_length = self.purge_line_length

        gap_speed = self.settings.get_hw_config_float_value("prepurge.sweep.gap.speed")

        first_line = True
        for speed in self.generate_purge_speeds(min_speed):
            for _ in range(2):
                yield gcode.gen_direction_move(self.slots[self.slot]['vertical_dir'],
                                               self.purge_line_width, gap_speed), b" Y shift"
                if first_line:
                    yield gcode.gen_direction_move(self.slots[self.slot]['horizontal_dir'], 0.5,
                                                   self.settings.travel_xy_speed), b" shift"
                    first_line = False
                yield gcode.gen_direction_move(self.slots[self.slot]['horizontal_dir'],
                                               purge_length, speed, new_e, feed_rate=purge_feed_rate), b" purge trail"
                self.slots[self.slot]['horizontal_dir'] = gcode.opposite_dir(self.slots[self.slot]['horizontal_dir'])

        # move to purge zone upper left corner
        yield gcode.gen_absolute_positioning(), b" absolute positioning"
        yield self._get_wall_position_gcode(layer, False)
        yield gcode.gen_relative_positioning(), b" relative positioning"

        # wall gcode
        for line in self._get_wall_gcode(False, new_e, min_speed, feed_rate):
            yield line

        yield new_e.get_retract_gcode()
        if new_e.wipe:
            wipe_dir = gcode.opposite_dir(self.slots[self.slot]['vertical_dir'])
            yield gcode.gen_direction_move(wipe_dir, new_e.wipe, gap_speed), b" wipe"

        yield gcode.gen_absolute_positioning(), b" absolute positioning"
        yield gcode.gen_relative_e(), b" relative E"
        yield gcode.gen_extruder_reset(), b" reset extruder position"
        hop = self._get_z_hop(layer, old_e)
        if hop:
            yield hop
        yield None, b" TOWER END"

        # flip the directions
        self.slots[self.slot]['horizontal_dir'] = gcode.opposite_dir(initial_horizontal_dir)
        self.slots[self.slot]['vertical_dir'] = gcode.opposite_dir(self.slots[self.slot]['vertical_dir'])

    def get_infill_lines(self, layer, e_pos, extruder, z_hop):
        """
        G-code for switch tower infill
        :param layer: current layer
        :param e_pos: extruder position
        :param extruder: active extruder
        :param z_hop: z_hop position
        :return: list of cmd, comment tuples
        """

        # add raft if not added
        if not self.raft_done:
            for line in self.get_raft_lines(layer, extruder, False):
                yield line
            self.raft_done = True
            e_pos = 0

        self.get_slot(layer)

        # no need to add infll if tower is already higher than layer
        if layer.z <= self.slots[self.slot]['last_z']:
            return []

        self.log.debug("Adding purge tower infill")
        yield None, b" TOWER INFILL START"

        # minimum speed
        min_speed, feed_rate = layer.get_outer_perimeter_rates()

        # handle retraction
        retraction = self._get_retraction(e_pos, extruder)
        if retraction:
            yield retraction

        # handle z-hop
        hop = self._get_z_hop(layer, extruder)
        if hop:
            yield hop

        tower_z = 0.2 + self.slots[self.slot]['last_z']
        self.slots[self.slot]['last_z'] = tower_z

        yield self._get_wall_position_gcode(layer, self.slots[self.slot]['flipflop_infill'])
        yield gcode.gen_z_move(tower_z, self.settings.travel_z_speed), b" move z close"
        yield gcode.gen_relative_positioning(), b" relative positioning"
        yield extruder.get_prime_gcode()

        # infill
        infill_x = self.wall_width/6
        infill_y = self.wall_height-0.3
        infill_angle = math.degrees(math.atan(infill_y/infill_x))
        infill_path_length = gcode.calculate_path_length((0,0), (infill_x, infill_y))

        # wall gcode
        for line in self._get_wall_gcode(self.slots[self.slot]['flipflop_infill'], extruder, 2400, feed_rate):
            yield line

        flip = self.slots[self.slot]['flipflop_infill']

        step = (2400-min_speed)/4
        speeds = [2400 - i * step for i in range(4)]
        speeds.extend([min_speed, min_speed])

        direction = infill_angle
        round = len(speeds)
        for speed in speeds:
            round -= 1
            if flip:
                direction = self.E + infill_angle
            else:
                direction = self.E + 360-infill_angle
            yield gcode.gen_direction_move(direction, infill_path_length, speed, extruder, feed_rate=feed_rate,
                                           last_line=round == 0), b" infill"
            flip = not flip

        yield extruder.get_retract_gcode()
        if extruder.wipe:
            yield gcode.gen_direction_move(direction + 180, extruder.wipe, 2000), b" wipe"

        yield gcode.gen_absolute_positioning(), b" absolute positioning"
        yield gcode.gen_relative_e(), b" relative E"
        hop = self._get_z_hop(layer, extruder)
        if hop:
            yield hop
        yield gcode.gen_extruder_reset(), b" reset extruder position"
        yield None, b" TOWER INFILL END"

        # flip the flop
        self.slots[self.slot]['flipflop_infill'] = not self.slots[self.slot]['flipflop_infill']

    def check_infill(self, layer, e_pos, extruder, z_hop):
        """
        Checks if tower z is too low versus layer and adds infill if needed
        :param layer: current layer
        :param e_pos: extruder position
        :param extruder: active extruder
        :param z_hop: z_hop position
        :return: list of cmd, comment tuples
        """
        # TODO: rethink whole line thing. Maybe Writer object?

        while True:
            count = 0
            for s in range(layer.tower_slots):
                if self.slots[s]['last_z'] < layer.z - 0.2:
                    for l in self.get_infill_lines(layer, e_pos, extruder, z_hop):
                        yield l
                    count += 1
            if not count:
                break


if __name__ == "__main__":
    from logger import Logger
    log = Logger(".")
    st = SwitchTower(0, 1, log, PEEK)
    print(st.generate_purge_speeds(600))<|MERGE_RESOLUTION|>--- conflicted
+++ resolved
@@ -43,14 +43,6 @@
 
         self.slot = 0
         self.slots = {}
-<<<<<<< HEAD
-=======
-        for i in range(self.max_slots):
-            self.slots[i] = {}
-            self.slots[i]['last_z'] = self.settings.z_offset
-            self.slots[i]['flipflop_purge'] = False
-            self.slots[i]['flipflop_infill'] = False
->>>>>>> 0fcef2b6
 
         self.width = self.settings.get_hw_config_float_value("prepurge.sweep.length")
         pre_purge_lines = self.settings.get_hw_config_float_value("prepurge.sweep.count")
@@ -515,13 +507,8 @@
 
         x, y = gcode.get_coordinates_by_offsets(self.E, self.raft_pos_x, self.raft_pos_y, -0.4, -0.4)
         yield gcode.gen_head_move(x, y, self.settings.travel_xy_speed), b" move to raft zone"
-<<<<<<< HEAD
-        yield ("G1 Z%.1f F%d" % (self.raft_layer_height + self.z_offset, self.settings.travel_z_speed)).encode(), b" move z close"
+        yield ("G1 Z%.1f F%d" % (self.raft_layer_height + self.settings.z_offset, self.settings.travel_z_speed)).encode(), b" move z close"
         yield gcode.gen_relative_positioning(), b" relative positioning"
-=======
-        yield ("G1 Z%.1f F%d" % (self.raft_layer_height + self.settings.z_offset, self.settings.travel_z_speed)).encode(), b" move z close"
-        yield b"G91", b" relative positioning"
->>>>>>> 0fcef2b6
 
         feed_rate = extruder.get_feed_rate(multiplier=feed_multi)
 
